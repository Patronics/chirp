# Copyright 2022 Dan Smith <chirp@f.danplanet.com>
#
# This program is free software: you can redistribute it and/or modify
# it under the terms of the GNU General Public License as published by
# the Free Software Foundation, either version 3 of the License, or
# (at your option) any later version.
#
# This program is distributed in the hope that it will be useful,
# but WITHOUT ANY WARRANTY; without even the implied warranty of
# MERCHANTABILITY or FITNESS FOR A PARTICULAR PURPOSE.  See the
# GNU General Public License for more details.
#
# You should have received a copy of the GNU General Public License
# along with this program.  If not, see <http://www.gnu.org/licenses/>.

import os
import shutil
import tempfile
import unittest

from chirp import directory
from chirp.drivers import ic2820, icf, id31


class TestFileICF(unittest.TestCase):
    def setUp(self):
        self.tempdir = tempfile.mkdtemp()

    def cleanUp(self):
        shutil.rmtree(self.tempdir)

    def test_read_icf_data_modern(self):
        fn = os.path.join(self.tempdir, 'test.icf')
        with open(fn, 'w', newline='\r\n') as f:
            f.write('12345678\n#Foo=somefoovalue\n#Bar=123\n')
            f.write('0000000020015C70000020800000E4002020202020'
                    '20202020202020202020200040810204\n')
            f.write('000000202008102040810204081020408102040810'
                    '20015B9903E821700000E4284C614772\n')
            f.write('#CD=fakehash\n')
            f.flush()

        icfdata, mmap = icf.read_file(fn)

        self.assertEqual({'model': b'\x12\x34\x56\x78',
                          'Foo': 'somefoovalue',
                          'Bar': 123,
                          'recordsize': 32,
                          'CD': 'fakehash'}, icfdata)

        try:
            directory.icf_to_radio(fn)
        except Exception as e:
            self.assertIn('12345678', str(e))
        else:
            self.fail('Directory failed to reject unknown model')

    def test_read_icf_data_old(self):
        fn = os.path.join(self.tempdir, 'test.icf')
        with open(fn, 'w', newline='\r\n') as f:
            f.write('29700001\n#\n')
            f.write('00001008BBB7C0000927C04351435143512020\n')
            f.write('00101020202020202020202020202020202020\n')
            f.flush()

        icfdata, mmap = icf.read_file(fn)

        self.assertEqual({'model': b'\x29\x70\x00\x01',
                          'recordsize': 16}, icfdata)

    def test_read_write_icf(self):
        fn1 = os.path.join(self.tempdir, 'test1.icf')
        with open(fn1, 'w', newline='\r\n') as f:
            # These are different values than the default, so make
            # sure we persist them to the output ICF file.
            f.write('33220001\n#MapRev=2\n#EtcData=000006\n')
            f.write('0000000020015C70000020800000E4002020202020'
                    '20202020202020202020200040810204\n')
            f.write('000000202008102040810204081020408102040810'
                    '20015B9903E821700000E4284C614772\n')
            f.write('#CD=fakehash\n')
            f.flush()

        r = id31.ID31Radio(fn1)

        fn2 = os.path.join(self.tempdir, 'test2.icf')
        with open(fn2, 'w', newline='\r\n') as f:
            r.save(fn2)
            icfdata, mmap = icf.read_file(fn2)
            self.assertEqual({'MapRev': 2,
                              'EtcData': 6,
                              'Comment': '',
<<<<<<< HEAD
                              'model': r.get_model(),
=======
                              'model': r._model,
                              'CD': '9674E1C86BA17D36DB9D3D8A144F1081',
>>>>>>> 934c41f4
                              'recordsize': 32}, icfdata)

    def test_read_img_write_icf_modern(self):
        img_file = os.path.join(os.path.dirname(__file__),
                                '..', 'images', 'Icom_ID-31A.img')

        r = id31.ID31Radio(img_file)
        fn = os.path.join(self.tempdir, 'test.icf')
        with open(fn, 'w', newline='\r\n') as f:
            r.save(fn)

            icfdata, mmap = icf.read_file(fn)
            # If we sourced from an image, we use our defaults in
            # generating the ICF metdata
            self.assertEqual({'MapRev': 1,
                              'EtcData': 5,
                              'Comment': '',
<<<<<<< HEAD
                              'model': r.get_model(),
=======
                              'model': r._model,
                              'CD': '9F240F598EF20683726ED252278C61D0',
>>>>>>> 934c41f4
                              'recordsize': 32}, icfdata)

            self.assertEqual(id31.ID31Radio,
                             directory.icf_to_radio(fn))


    def test_read_img_write_icf_old(self):
        img_file = os.path.join(os.path.dirname(__file__),
                                '..', 'images', 'Icom_IC-2820H.img')

        r = ic2820.IC2820Radio(img_file)
        fn = os.path.join(self.tempdir, 'test.icf')
        with open(fn, 'w', newline='\r\n') as f:
            r.save(fn)

            icfdata, mmap = icf.read_file(fn)
            self.assertEqual({'MapRev': 1,
                              'EtcData': 0,
                              'Comment': '',
                              'model': r.get_model(),
                              'recordsize': 16}, icfdata)

            self.assertEqual(ic2820.IC2820Radio,
                             directory.icf_to_radio(fn))


class TestCloneICF(unittest.TestCase):
    def test_frame_parse(self):
        f = icf.IcfFrame.parse(b'\xfe\xfe\xee\xef\xe0\x00\01\xfd')
        self.assertEqual(0xEE, f.src)
        self.assertEqual(0xEF, f.dst)
        self.assertEqual(0xE0, f.cmd)
        self.assertEqual(b'\x00\x01', f.payload)

    def test_frame_parse_no_end(self):
        f = icf.IcfFrame.parse(b'\xfe\xfe\xee\xef\xe0\x00\01')
        self.assertIsNone(f)

    def test_frame_parse_trailing_garbage(self):
        f = icf.IcfFrame.parse(b'\xfe\xfe\xee\xef\xe0\x00\01\xfd\x01')
        self.assertEqual(0xEE, f.src)
        self.assertEqual(0xEF, f.dst)
        self.assertEqual(0xE0, f.cmd)
        self.assertEqual(b'\x00\x01', f.payload)

    def test_pack(self):
        f = icf.IcfFrame(icf.ADDR_PC, icf.ADDR_RADIO, icf.CMD_CLONE_ID)
        f.payload = b'\x01\x02'
        self.assertEqual(b'\xfe\xfe\xee\xef\xe0\x01\x02\xfd', f.pack())<|MERGE_RESOLUTION|>--- conflicted
+++ resolved
@@ -90,12 +90,8 @@
             self.assertEqual({'MapRev': 2,
                               'EtcData': 6,
                               'Comment': '',
-<<<<<<< HEAD
                               'model': r.get_model(),
-=======
-                              'model': r._model,
                               'CD': '9674E1C86BA17D36DB9D3D8A144F1081',
->>>>>>> 934c41f4
                               'recordsize': 32}, icfdata)
 
     def test_read_img_write_icf_modern(self):
@@ -113,12 +109,8 @@
             self.assertEqual({'MapRev': 1,
                               'EtcData': 5,
                               'Comment': '',
-<<<<<<< HEAD
                               'model': r.get_model(),
-=======
-                              'model': r._model,
                               'CD': '9F240F598EF20683726ED252278C61D0',
->>>>>>> 934c41f4
                               'recordsize': 32}, icfdata)
 
             self.assertEqual(id31.ID31Radio,

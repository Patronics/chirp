--- conflicted
+++ resolved
@@ -66,11 +66,7 @@
         value = values[0]
         if value not in ["NN", "RN", "NR", "RR"]:
             raise argparse.ArgumentError(
-<<<<<<< HEAD
-                self, "Invaid DTCS polarity: %s" % value)
-=======
                 self, "Invalid DTCS polarity: %s" % value)
->>>>>>> ff7d46c1
         setattr(namespace, self.dest, value)
 
 
@@ -206,11 +202,7 @@
     if options.id:
         from chirp import detect
         md = detect.detect_icom_radio(options.serial)
-<<<<<<< HEAD
         print("Model:\n%s" % md.MODEL)
-=======
-        print "Model:\n%s" % md.MODEL
->>>>>>> ff7d46c1
         sys.exit(0)
 
     if not options.radio:
